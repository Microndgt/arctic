## Changelog

### 1.52
  * Perf:    #408 Improve memory performance of version store's serializer
  * Bugfix   #394 Multi symbol read in chunkstore
<<<<<<< HEAD
  * Bugfix:  Inconsistent returns on MetadataStore.append
=======
  * Bugfix:  #407 Fix segment issue on appends in chunkstore
>>>>>>> f7cb4da1

### 1.51 (2017-08-21)
  * Bugfix:  #397 Remove calls to deprecated methods in pymongo
  * Bugfix:  #402 Append to empty DF fails in VersionStore

### 1.50 (2017-08-18)
  * Feature: #396 MetadataStore.read now supports as_of argument
  * Bugfix:  #397 Pin pymongo==3.4.0

### 1.49 (2017-08-02)
  * Feature: #392 MetadataStore
  * Bugfix:  #384 sentinels missing time data on chunk start/ends in ChunkStore
  * Bugfix:  #382 Remove dependency on cython being pre-installed
  * Bugfix:  #343 Renaming libraries/collections within a namespace/database
  
### 1.48 (2017-06-26)
  * BugFix: Rollback #363, as it breaks multi-index dataframe
  * Bugfix:  #372 OSX build improvements

### 1.47 (2017-06-19)
  * Feature: Re-introduce #363 `concat` flag, essentially undo-ing 1.45
  * BugFix: #377 Fix broken `replace_one` on BSONStore and add `bulk_write`

### 1.46 (2017-06-13)
  * Feature: #374 Shard BSONStore on `_id` rather than `symbol`

### 1.45 (2017-06-09)
  * BugFix: Rollback #363, which can cause ordering issues on append

### 1.44 (2017-06-08)
  * Feature: #364 Expose compressHC from internal arctic LZ4 and remove external LZ4 dependency
  * Feature: #363 Appending older data (compare to what's exist in library) will raise. Use `concat=True` to append only the
             new bits
  * Feature: #371 Expose more functionality in BSONStore
  
### 1.43 (2017-05-30)
  * Bugfix:  #350 remove deprecated pandas calls
  * Bugfix:  #360 version incorrect in empty append in VersionStore
  * Feature: #365 add generic BSON store

### 1.42 (2017-05-12)
  * Bugfix: #346 fixed daterange subsetting error on very large dateframes in version store
  * Bugfix: #351 $size queries can't use indexes, use alternative queries

### 1.41 (2017-04-20)
  * Bugfix: #334 Chunk range param with pandas object fails in chunkstore.get_chunk_ranges
  * Bugfix: #339 Depending on lz4<=0.8.2 to fix build errors
  * Bugfix: #342 fixed compilation errors on Mac OSX
  * Bugfix: #344 fixed data corruption problem with concurrent appends

### 1.40 (2017-03-03)
  * BugFix: #330 Make Arctic._lock reentrant 

### 1.39 (2017-03-03)
  * Feature:  #329 Add reset() method to Arctic 

### 1.38 (2017-02-22)
  * Bugfix:  #324 Datetime indexes must be sorted in chunkstore
  * Feature: #290 improve performance of tickstore column reads

### 1.37 (2017-1-31)
  * Bugfix:  #300 to_datetime deprecated in pandas, use to_pydatetime instead
  * Bugfix:  #309 formatting change for DateRange ```__str__```
  * Feature: #313 set and read user specified metadata in chunkstore
  * Feature: #319 Audit log support in ChunkStor
  * Bugfix:  #216 Tickstore write fails with named index column


### 1.36 (2016-12-13)
  
  * Feature: Default to hashed based sharding
  * Bugfix: retry socket errors during VersionStore snapshot operations

### 1.35 (2016-11-29)

  * Bugfix:  #296 Cannot compress/decompress empty string

### 1.34 (2016-11-29)

  * Feature: #294 Move per-chunk metadata for chunkstore to a separate collection
  * Bugfix:  #292 Account for metadata size during size chunking in ChunkStore
  * Feature: #283 Support for all pandas frequency strings in ChunkStore DateChunker
  * Feature: #286 Add has_symbol to ChunkStore and support for partial symbol matching in list_symbols

### 1.33 (2016-11-07)
  
  * Feature:    #275 Tuple range object support in DateChunker
  * Bugfix:     #273 Duplicate columns breaking serializer
  * Feature:    #267 Tickstore.delete returns deleted data
  * Dependency: #266 Remove pytest-dbfixtures in favor of pytest-server-fixtures

### 1.32 (2016-10-25)
  
  * Feature: #260 quota support on Chunkstore
  * Bugfix: #259 prevent write of unnamed columns/indexes
  * Bugfix: #252 pandas 0.19.0 compatibility fixes
  * Bugfix: #249 open ended range reads on data without index fail
  * Bugfix: #262 VersionStore.append must check data is written correctly during repack
  * Bugfix: #263 Quota: Improve the error message when near soft-quota limit
  * Perf:   #265 VersionStore.write / append don't aggressively add indexes on each write
  
### 1.31 (2016-09-29)
  
  * Bugfix: #247 segmentation read fix in chunkstore
  * Feature: #243 add get_library_type method
  * Bugfix: more cython changes to handle LZ4 errors properly
  * Feature: #239 improve chunkstore's get_info method

### 1.30 (2016-09-26)

  * Feature: #235 method to return chunk ranges on a symbol in ChunkStore
  * Feature: #234 Iterator access to ChunkStore
  * Bugfix: #236 Cython not handling errors from LZ4 function calls
  
### 1.29 (2016-09-20)

  * Bugfix: #228 Mongo fail-over during append can leave a Version in an inconsistent state
  * Feature: #193 Support for different Chunkers and Serializers by symbol in ChunkStore
  * Feature: #220 Raise exception if older version of arctic attempts to read unsupported pickled data
  * Feature: #219 and #220 Support for pickling large data (>2GB)
  * Feature: #204 Add support for library renaming
  * Feature: #209 Upsert capability in ChunkStore's update method
  * Feature: #207 Support DatetimeIndexes in DateRange chunker
  * Bugfix:  #232 Don't raise during VersionStore #append(...) if the previous append failed

### 1.28 (2016-08-16)

  * Bugfix: #195 Top level tickstore write with list of dicts now works with timezone aware datetimes

### 1.27 (2016-08-05)

  * Bugfix: #187 Compatibility with latest version of pytest-dbfixtures
  * Feature: #182 Improve ChunkStore read/write performance
  * Feature: #162 Rename API for ChunkStore
  * Feature: #186 chunk_range on update
  * Bugfix: #189 range delete does not update symbol metadata

### 1.26 (2016-07-20)

  * Bugfix: Faster TickStore querying for multiple symbols simultaneously
  * Bugfix: TickStore.read now respects `allow_secondary=True`
  * Bugfix: #147 Add get_info method to ChunkStore
  * Bugfix: Periodically re-cache the library.quota to pick up any changes
  * Bugfix: #166 Add index on SHA for ChunkStore
  * Bugfix: #169 Dtype mismatch in chunkstore updates
  * Feature: #171 allow deleting of values within a date range in ChunkStore
  * Bugfix: #172 Fix date range bug when querying dates in the middle of chunks
  * Bugfix: #176 Fix overwrite failures in Chunkstore
  * Bugfix: #178 - Change how start/end dates are populated in the DB, also fix append so it works as expected.
  * Bugfix: #43 - Remove dependency on hardcoded Linux timezone files

### 1.25 (2016-05-23)

  * Bugfix: Ensure that Tickstore.write doesn't allow out of order messages
  * Bugfix: VersionStore.write now allows writing 'None' as a value

### 1.24 (2016-05-10)
  
  * Bugfix: Backwards compatibility reading/writing documents with previous versions of Arctic

### 1.22 (2016-05-09)
  
  * Bugfix: #109 Ensure stable sort during Arctic read
  * Feature: New benchmark suite using ASV
  * Bugfix: #129 Fixed an issue where some chunks could get skipped during a multiple-symbol TickStore read
  * Bugfix: #135 Fix issue with different datatype returned from pymongo in python3
  * Feature: #130 New Chunkstore storage type

### 1.21 (2016-03-08)

  * Bugfix: #106 Fix Pandas Panel storage for panels with different dimensions

### 1.20 (2016-02-03)

  * Feature: #98 Add initial_image as optional parameter on tickstore write()
  * Bugfix: #100 Write error on end field when writing with pandas dataframes

### 1.19 (2016-01-29)

  * Feature: Add python 3.3/3.4 support
  * Bugfix: #95 Fix raising NoDataFoundException across multiple low level libraries

### 1.18 (2016-01-05)

  * Bugfix: #81 Fix broken read of multi-index DataFrame written by old version of Arctic
  * Bugfix: #49 Fix strifying tickstore

### 1.17 (2015-12-24)

  * Feature: Add timezone suppport to store multi-index dataframes
  * Bugfix:  Fixed broken sdist releases

### 1.16 (2015-12-15)

  * Feature: ArticTransaction now supports non-audited 'transactions': `audit=False`
             ```
             with ArcticTransaction(Arctic('hostname')['some_library'], 'symbol', audit=False) as at:
                   ...
             ```
             This is useful for batch jobs which read-modify-write and don't want to clash with
             concurrent writers, and which don't require keeping all versions of a symbol.

### 1.15 (2015-11-25)

  * Feature: get_info API added to version_store.

### 1.14 (2015-11-25)
### 1.12 (2015-11-12)

  * Bugfix: correct version detection for Pandas >= 0.18.
  * Bugfix: retrying connection initialisation in case of an AutoReconnect failure.

### 1.11 (2015-10-29)

  * Bugfix: Improve performance of saving multi-index Pandas DataFrames
    by 9x
  * Bugfix: authenticate should propagate non-OperationFailure exceptions
    (e.g. ConnectionFailure) as this might be indicative of socket failures
  * Bugfix: return 'deleted' state in VersionStore.list_versions() so that
    callers can pick up on the head version being the delete-sentinel.

### 1.10 (2015-10-28)

  * Bugfix: VersionStore.read(date_range=...) could do the wrong thing with
    TimeZones (which aren't yet supported for date_range slicing.).

### 1.9 (2015-10-06)

  * Bugfix: fix authentication race condition when sharing an Arctic
    instance between multiple threads.

### 1.8 (2015-09-29)

  * Bugfix: compatibility with both 3.0 and pre-3.0 MongoDB for
    querying current authentications

### 1.7 (2015-09-18)

  * Feature: Add support for reading a subset of a pandas DataFrame
    in VersionStore.read by passing in an arctic.date.DateRange
  * Bugfix: Reauth against admin if not auth'd against a library a
    specific library's DB.  Sometimes we appear to miss admin DB auths.
    This is to workaround that until we work out what the issue is.

### 1.6 (2015-09-16)

  * Feature: Add support for multi-index Bitemporal DataFrame storage.
    This allows persisting data and changes within the DataFrame making it
    easier to see how old data has been revised over time.
  * Bugfix: Ensure we call the error logging hook when exceptions occur

### 1.5 (2015-09-02)

  * Always use the primary cluster node for 'has_symbol()', it's safer

### 1.4 (2015-08-19)

  * Bugfixes for timezone handling, now ensures use of non-naive datetimes
  * Bugfix for tickstore read missing images

### 1.3 (2015-08-011)

  * Improvements to command-line control scripts for users and libraries
  * Bugfix for pickling top-level Arctic object

### 1.2 (2015-06-29)

  * Allow snapshotting a range of versions in the VersionStore, and
    snapshot all versions by default.

### 1.1 (2015-06-16)

  * Bugfix for backwards-compatible unpickling of bson-encoded data
  * Added switch for enabling parallel lz4 compression

### 1.0 (2015-06-14)

  *  Initial public release<|MERGE_RESOLUTION|>--- conflicted
+++ resolved
@@ -3,11 +3,8 @@
 ### 1.52
   * Perf:    #408 Improve memory performance of version store's serializer
   * Bugfix   #394 Multi symbol read in chunkstore
-<<<<<<< HEAD
+  * Bugfix:  #407 Fix segment issue on appends in chunkstore
   * Bugfix:  Inconsistent returns on MetadataStore.append
-=======
-  * Bugfix:  #407 Fix segment issue on appends in chunkstore
->>>>>>> f7cb4da1
 
 ### 1.51 (2017-08-21)
   * Bugfix:  #397 Remove calls to deprecated methods in pymongo
